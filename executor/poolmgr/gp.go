--- conflicted
+++ resolved
@@ -581,15 +581,6 @@
 		svcHost = fmt.Sprintf("%v:8888", pod.Status.PodIP)
 	}
 
-<<<<<<< HEAD
-	kubeObjRef := api.ObjectReference{
-		Kind:            "pod",
-		Name:            pod.ObjectMeta.Name,
-		APIVersion:      pod.TypeMeta.APIVersion,
-		Namespace:       pod.ObjectMeta.Namespace,
-		ResourceVersion: pod.ObjectMeta.ResourceVersion,
-		UID:             pod.ObjectMeta.UID,
-=======
 	kubeObjRefs := []api.ObjectReference{
 		{
 			Kind:            pod.TypeMeta.Kind,
@@ -599,7 +590,6 @@
 			ResourceVersion: pod.ObjectMeta.ResourceVersion,
 			UID:             pod.ObjectMeta.UID,
 		},
->>>>>>> bed189c7
 	}
 
 	fsvc := &fscache.FuncSvc{
@@ -631,23 +621,6 @@
 		return nil
 	}
 
-<<<<<<< HEAD
-	switch strings.ToLower(obj.Kind) {
-	case "pod":
-		err = gp.kubernetesClient.CoreV1().Pods(gp.namespace).Delete(obj.Name, nil)
-	case "deployment":
-		err = gp.kubernetesClient.ExtensionsV1beta1().Deployments(gp.namespace).Delete(obj.Name, nil)
-	case "service":
-		err = gp.kubernetesClient.CoreV1().Services(gp.namespace).Delete(obj.Name, nil)
-	case "hpa":
-		err = gp.kubernetesClient.AutoscalingV1().HorizontalPodAutoscalers(gp.namespace).Delete(obj.Name, nil)
-	default:
-		log.Printf("The object type not identified for obj %v : %v", obj, obj.Kind)
-		return err
-	}
-	if err != nil {
-		return err
-=======
 	for _, kubeobj := range obj.KubernetesObjects {
 		pod, err := gp.kubernetesClient.CoreV1().Pods(gp.namespace).Get(kubeobj.Name, metav1.GetOptions{})
 
@@ -671,7 +644,6 @@
 		if err != nil {
 			return err
 		}
->>>>>>> bed189c7
 	}
 	return nil
 }
@@ -684,16 +656,7 @@
 			log.Printf("Error reaping idle pods: %v", err)
 			continue
 		}
-<<<<<<< HEAD
-		for _, obj := range objects {
-			// This is a temp fix and will be solved by https://github.com/fission/fission/issues/420
-			if obj.Kind != "pod" {
-				continue
-			}
-			log.Printf("Reaping idle pod '%v'", obj.Name)
-=======
 		for _, obj := range funcSvcs {
->>>>>>> bed189c7
 			err := gp.CleanupFunctionService(obj)
 			if err != nil {
 				log.Printf("Error deleting Kubernetes objects for fsvc '%v': %v", obj, err)
